name: dialogflow-cx
on:
  push:
    branches:
    - main
    paths:
    - 'dialogflow-cx/**'
    - '.github/workflows/dialogflow-cx.yaml'
  pull_request:
    paths:
    - 'dialogflow-cx/**'
    - '.github/workflows/dialogflow-cx.yaml'
  pull_request_target:
    types: [labeled]
    paths:
    - 'dialogflow-cx/**'
<<<<<<< HEAD
=======
    - '.github/workflows/dialogflow-cx.yaml'
>>>>>>> ba735024
  schedule:
  - cron:  '0 0 * * 0'
jobs:
  test:
    if: ${{ github.event.action != 'labeled' || github.event.label.name == 'actions:force-run' }}
    runs-on: ubuntu-latest
    timeout-minutes: 60
    permissions:
      contents: 'write'
      pull-requests: 'write'
      id-token: 'write'
    steps:
    - uses: actions/checkout@v3.1.0
      with:
        ref: ${{github.event.pull_request.head.sha}}
    - uses: 'google-github-actions/auth@v1.0.0'
      with:
        workload_identity_provider: 'projects/1046198160504/locations/global/workloadIdentityPools/github-actions-pool/providers/github-actions-provider'
        service_account: 'kokoro-system-test@long-door-651.iam.gserviceaccount.com'
        create_credentials_file: 'true'
        access_token_lifetime: 600s
    - id: secrets
      uses: 'google-github-actions/get-secretmanager-secrets@v0'
      with:
        secrets: |-
          agent_id:nodejs-docs-samples-tests/nodejs-docs-samples-dialogflow-cx-agent-id
          test_id:nodejs-docs-samples-tests/nodejs-docs-samples-dialogflow-cx-test-id
    - uses: actions/setup-node@v3.5.1
      with:
        node-version: 16
    - run: npm install
      working-directory: dialogflow-cx
    - run: npm test
      working-directory: dialogflow-cx
      env:
        AGENT_ID: ${{ steps.secrets.outputs.agent_id }}
        TEST_ID: ${{ steps.secrets.outputs.test_id }}
        AGENT_PROJECT_ID: nodejs-docs-samples-tests
        MOCHA_REPORTER_SUITENAME: dialogflow_cx
        MOCHA_REPORTER_OUTPUT: dialogflow_cx_sponge_log.xml
        MOCHA_REPORTER: xunit
    - if: ${{ github.event.action == 'labeled' && github.event.label.name == 'actions:force-run' }}
      uses: actions/github-script@v6
      with:
        github-token: ${{ secrets.GITHUB_TOKEN }}
        script: |
          try {
            await github.rest.issues.removeLabel({
              name: 'actions:force-run',
              owner: 'GoogleCloudPlatform',
              repo: 'nodejs-docs-samples',
              issue_number: context.payload.pull_request.number
            });
          } catch (e) {
            if (!e.message.includes('Label does not exist')) {
              throw e;
            }
          }
    - if: ${{ github.event_name == 'schedule' && always() }}
      run: |
        curl https://github.com/googleapis/repo-automation-bots/releases/download/flakybot-1.1.0/flakybot -o flakybot -s -L
        chmod +x ./flakybot
        ./flakybot --repo GoogleCloudPlatform/nodejs-docs-samples --commit_hash ${{github.sha}} --build_url https://github.com/${{github.repository}}/actions/runs/${{github.run_id}}<|MERGE_RESOLUTION|>--- conflicted
+++ resolved
@@ -14,10 +14,7 @@
     types: [labeled]
     paths:
     - 'dialogflow-cx/**'
-<<<<<<< HEAD
-=======
     - '.github/workflows/dialogflow-cx.yaml'
->>>>>>> ba735024
   schedule:
   - cron:  '0 0 * * 0'
 jobs:
