--- conflicted
+++ resolved
@@ -20,13 +20,8 @@
   },
   "devDependencies": {
     "chai": "^4.2.0",
-<<<<<<< HEAD
-    "execa": "^5.0.0",
+    "execa": "^6.0.0",
     "mocha": "^8.0.0",
     "uuid": "^9.0.0"
-=======
-    "execa": "^6.0.0",
-    "mocha": "^8.0.0"
->>>>>>> 27b6e679
   }
 }