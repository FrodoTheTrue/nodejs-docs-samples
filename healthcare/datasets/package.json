{
  "name": "nodejs-docs-samples-healthcare",
  "version": "0.0.1",
  "private": true,
  "license": "Apache-2.0",
  "author": "Google LLC",
  "repository": "GoogleCloudPlatform/nodejs-docs-samples",
  "engines": {
    "node": ">=8.0.0"
  },
  "scripts": {
    "test": "mocha system-test/*.test.js --timeout=60000"
  },
  "devDependencies": {
    "mocha": "^8.0.0"
  },
  "dependencies": {
<<<<<<< HEAD
    "googleapis": "^66.0.0",
    "mocha-retry": "^0.1.0",
=======
    "googleapis": "^67.0.0",
>>>>>>> e94d5d20
    "uuid": "^8.0.0",
    "yargs": "^16.0.0"
  }
}<|MERGE_RESOLUTION|>--- conflicted
+++ resolved
@@ -15,12 +15,8 @@
     "mocha": "^8.0.0"
   },
   "dependencies": {
-<<<<<<< HEAD
-    "googleapis": "^66.0.0",
-    "mocha-retry": "^0.1.0",
-=======
     "googleapis": "^67.0.0",
->>>>>>> e94d5d20
+    "mocha-test": "^2.0.4",
     "uuid": "^8.0.0",
     "yargs": "^16.0.0"
   }
